--- conflicted
+++ resolved
@@ -87,45 +87,13 @@
                         .takes_value(true),
                 )
                 .arg(
-<<<<<<< HEAD
-                    Arg::with_name("c-source")
-                        //.short("s")
-                        .long("c-source")
-=======
                     Arg::with_name("source")
                         .long("source")
                         .short("S")
->>>>>>> c3ce5529
                         .takes_value(true)
                         .help("Catalog source location")
                     ,
                 )
-<<<<<<< HEAD
-                .subcommand(
-                    SubCommand::with_name("add")
-                        .arg(
-                            Arg::with_name("source")
-                                //.short("s")
-                                .long("source")
-                                .takes_value(true)
-                                .help("Archetype source location"),
-                        )
-                        .arg(
-                            Arg::with_name("description")
-                                .short("d")
-                                .long("description")
-                                .takes_value(true)
-                                .help("Archetype Description"),
-                        ),
-                )
-                .subcommand(
-                    SubCommand::with_name("clear")
-                        .help("Clears a local/cached target catalog.  This effectively overwrites a \
-                            catalog with an empty one in preparation for building up a new one through subsequent commands.")
-                        .help_short("Clears a local/cached target catalog.")
-                )
-=======
->>>>>>> c3ce5529
             ,
         )
         .subcommand(
@@ -172,7 +140,7 @@
                 .alias("create")
                 .about("Creates content from an Archetype")
                 .arg(
-                    Arg::with_name("a-source")
+                    Arg::with_name("source")
                         .help("The Archetype source directory or git URL")
                         .takes_value(true)
                         .required(true),
